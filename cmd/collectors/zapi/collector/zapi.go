/*
 * Copyright NetApp Inc, 2021 All rights reserved
 */
package zapi

import (
	"strconv"
	"strings"
	"time"

	"goharvest2/cmd/poller/collector"
	"goharvest2/pkg/color"
	"goharvest2/pkg/errors"
	"goharvest2/pkg/matrix"
	"goharvest2/pkg/tree/node"

	client "goharvest2/pkg/api/ontapi/zapi"
)

const BatchSize = "500"

type Zapi struct {
	*collector.AbstractCollector
	Client             *client.Client
	object             string
	Query              string
	TemplateFn         string
	TemplateType       string
	batchSize          string
	desiredAttributes  *node.Node
	instanceKeyPaths   [][]string
	instanceLabelPaths map[string]string
	shortestPathPrefix []string
}

func New(a *collector.AbstractCollector) collector.Collector {
	return &Zapi{AbstractCollector: a}
}

func NewZapi(a *collector.AbstractCollector) *Zapi {
	return &Zapi{AbstractCollector: a}
}

func (me *Zapi) Init() error {

	if err := me.InitVars(); err != nil {
		return err
	}
	// Invoke generic initializer
	// this will load Schedule, initialize Data and Metadata
	if err := collector.Init(me); err != nil {
		return err
	}

	if err := me.InitMatrix(); err != nil {
		return err
	}

	if err := me.InitCache(); err != nil {
		return err
	}

	me.Logger.Debug().Msg("initialized")
	return nil
}

func (me *Zapi) InitVars() error {

	var err error

	if me.Client, err = client.New(me.Params); err != nil { // convert to connection error, so poller aborts
		return errors.New(errors.ERR_CONNECTION, err.Error())
	}

	if err = me.Client.Init(5); err != nil { // 5 retries before giving up to connect
		return errors.New(errors.ERR_CONNECTION, err.Error())
	}
	me.Logger.Debug().Msgf("connected to: %s", me.Client.Info())

	me.TemplateFn = me.Params.GetChildS("objects").GetChildContentS(me.Object) // @TODO err handling

	model := "cdot"
	if !me.Client.IsClustered() {
		model = "7mode"
	}

	template, err := me.ImportSubTemplate(model, me.TemplateFn, me.Client.Version())
	if err != nil {
		me.Logger.Error().Stack().Err(err).Msgf("Error importing subtemplate: %s", me.TemplateFn)
		return err
	}
	me.Params.Union(template)

	// object name from subtemplate
	if me.object = me.Params.GetChildContentS("object"); me.object == "" {
		return errors.New(errors.MISSING_PARAM, "object")
	}

	// api query literal
	if me.Query = me.Params.GetChildContentS("query"); me.Query == "" {
		return errors.New(errors.MISSING_PARAM, "query")
	}
	return nil
}

func (me *Zapi) InitCache() error {

	if me.Client.IsClustered() {
		if b := me.Params.GetChildContentS("batch_size"); b != "" {
			if _, err := strconv.Atoi(b); err == nil {
				me.Logger.Trace().Msgf("using batch-size [%s]", me.batchSize)
				me.batchSize = b
			}
		}
		if me.batchSize == "" && me.Params.GetChildContentS("no_max_records") != "true" {
			me.Logger.Trace().Msgf("using default batch-size [%s]", BatchSize)
			me.batchSize = BatchSize
		} else {
			me.Logger.Trace().Msg("using default no batch-size")
		}
	}

	me.instanceLabelPaths = make(map[string]string)

	counters := me.Params.GetChildS("counters")
	if counters == nil {
		return errors.New(errors.MISSING_PARAM, "counters")
	}

	var ok bool

	me.Logger.Debug().Msgf("Parsing counters: %d values", len(counters.GetChildren()))

	if ok, me.desiredAttributes = me.LoadCounters(counters); !ok {
		if me.Params.GetChildContentS("collect_only_labels") != "true" {
			return errors.New(errors.ERR_NO_METRIC, "failed to parse any")
		}
	}

<<<<<<< HEAD
	logger.Debug(me.Prefix, "initialized cache with %d metrics and %d labels", len(me.Matrix.GetMetrics()), len(me.instanceLabelPaths))
=======
	me.Logger.Debug().Msgf("initialized cache with %d metrics and %d labels", len(me.Matrix.GetInstances()), len(me.instanceLabelPaths))
>>>>>>> cc04d762

	// unless cluster is the only instance, require instance keys
	if len(me.instanceKeyPaths) == 0 && me.Params.GetChildContentS("only_cluster_instance") != "true" {
		return errors.New(errors.MISSING_PARAM, "no instance keys indicated")
	}

	// @TODO validate
	me.shortestPathPrefix = ParseShortestPath(me.Matrix, me.instanceLabelPaths)
	me.Logger.Debug().Msgf("Parsed Instance Keys: %v", me.instanceKeyPaths)
	me.Logger.Debug().Msgf("Parsed Instance Key Prefix: %v", me.shortestPathPrefix)
	return nil

}

func (me *Zapi) InitMatrix() error {
	// overwrite from abstract collector
	//me.Matrix.Collector = me.Matrix.Collector + ":" + me.Matrix.Object
	me.Matrix.Object = me.object

	// Add system (cluster) name
	me.Matrix.SetGlobalLabel("cluster", me.Client.Name())
	// For 7mode cluster is same as node
	if !me.Client.IsClustered() {
		me.Matrix.SetGlobalLabel("node", me.Client.Name())
	}
	return nil
}

func (me *Zapi) PollInstance() (*matrix.Matrix, error) {
	var (
		request, response *node.Node
		instances         []*node.Node
		oldCount, count   uint64
		keys              []string
		tag               string
		found             bool
		err               error
	)

	me.Logger.Debug().Msg("starting instance poll")

	oldCount = uint64(len(me.Matrix.GetInstances()))
	me.Matrix.PurgeInstances()

	count = 0

	// special case when only "instance" is the cluster
	if me.Params.GetChildContentS("only_cluster_instance") == "true" {
		if me.Matrix.GetInstance("cluster") == nil {
			if _, err := me.Matrix.NewInstance("cluster"); err != nil {
				return nil, err
			}
		}
		count = 1
	} else {
		request = node.NewXmlS(me.Query)
		if me.Client.IsClustered() && me.batchSize != "" {
			request.NewChildS("max-records", me.batchSize)
		}

		tag = "initial"

		for {

			response, tag, err = me.Client.InvokeBatchRequest(request, tag)

			if err != nil {
				return nil, err
			}

			if response == nil {
				break
			}

			instances = response.SearchChildren(me.shortestPathPrefix)
			if len(instances) == 0 {
				return nil, errors.New(errors.ERR_NO_INSTANCE, "no instances in server response")
			}

			me.Logger.Debug().Msgf("fetching %d instances", len(instances))

			for _, instance := range instances {
				//c.logger.Printf(c.Prefix, "Handling instance element <%v> [%s]", &instance, instance.GetName())
				keys, found = instance.SearchContent(me.shortestPathPrefix, me.instanceKeyPaths)

				me.Logger.Debug().Msgf("keys=%v keypaths=%v found=%v", keys, me.instanceKeyPaths, found)
				me.Logger.Debug().Msgf("fetched instance keys (%v): %v", me.instanceKeyPaths, keys)

				if !found {
					me.Logger.Debug().Msg("skipping element, no instance keys found")
				} else {
					if _, err = me.Matrix.NewInstance(strings.Join(keys, ".")); err != nil {
						me.Logger.Error().Stack().Err(err).Msg("")
					} else {
						me.Logger.Debug().Msgf("added instance [%s]", strings.Join(keys, "."))
						count += 1
					}
				}
			}
		}
	}

	err = me.Metadata.LazySetValueUint64("count", "instance", count)
	if err != nil {
		me.Logger.Error().Stack().Err(err).Msg("error")
	}
	me.Logger.Debug().Msgf("added %d instances to cache (old cache had %d)", count, oldCount)

	if len(me.Matrix.GetInstances()) == 0 {
		return nil, errors.New(errors.ERR_NO_INSTANCE, "no instances fetched")
	}

	return nil, nil
}

func (me *Zapi) PollData() (*matrix.Matrix, error) {
	var err error
	var request, response *node.Node
	var fetch func(*matrix.Instance, *node.Node, []string)
	var count, skipped uint64
	var ad, pd time.Duration // Request/API time, Parse time, Fetch time
	var tag string

	count = 0
	skipped = 0

	apiT := 0 * time.Second
	parseT := 0 * time.Second

	fetch = func(instance *matrix.Instance, node *node.Node, path []string) {

		newpath := append(path, node.GetNameS())
<<<<<<< HEAD
		key := strings.Join(newpath, ".")
		logger.Debug(me.Prefix, " > %s(%s)%s <%s%d%s> name=[%s%s%s%s] value=[%s%s%s]", color.Grey, key, color.End, color.Red, len(node.GetChildren()), color.End, color.Bold, color.Cyan, node.GetNameS(), color.End, color.Yellow, node.GetContentS(), color.End)
=======
		me.Logger.Debug().Msgf(" > %s(%s)%s <%s%d%s> name=[%s%s%s%s] value=[%s%s%s]", color.Grey, newpath, color.End, color.Red, len(node.GetChildren()), color.End, color.Bold, color.Cyan, node.GetNameS(), color.End, color.Yellow, node.GetContentS(), color.End)
>>>>>>> cc04d762

		if value := node.GetContentS(); value != "" {
			if label, has := me.instanceLabelPaths[key]; has {
				instance.SetLabel(label, value)
				logger.Trace(me.Prefix, "%slabel (%s) [%s] set value (%s)%s", color.Yellow, key, label, value, color.End)
				count += 1
			} else if metric := me.Matrix.GetMetric(key); metric != nil {
				if err := metric.SetValueString(instance, value); err != nil {
					logger.Error(me.Prefix, "%smetric (%s) set value (%s): %v%s", color.Red, key, value, err, color.End)
					skipped += 1
				} else {
					logger.Trace(me.Prefix, "%smetric (%s) set value (%s)%s", color.Green, key, value, color.End)
					count += 1
				}
			} else {
				me.Logger.Debug().Msgf("%sskipped (%s) with value (%s): not in metric or label cache%s", color.Blue, key, value, color.End)
				skipped += 1
			}
		} else {
			logger.Trace(me.Prefix, "%sskippped (%s) with no value%s", color.Cyan, key, color.End)
			skipped += 1
		}

		for _, child := range node.GetChildren() {
			fetch(instance, child, newpath)
		}
	}

	me.Logger.Debug().Msg("starting data poll")

	me.Matrix.Reset()

	request = node.NewXmlS(me.Query)
	if me.Client.IsClustered() {

		if me.Params.GetChildContentS("no_desired_attributes") != "true" {
			request.AddChild(me.desiredAttributes)
		}
		if me.batchSize != "" {
			request.NewChildS("max-records", me.batchSize)
		}
	}

	tag = "initial"

	for {
		response, tag, ad, pd, err = me.Client.InvokeBatchWithTimers(request, tag)

		if err != nil {
			return nil, err
		}

		if response == nil {
			break
		}

		apiT += ad
		parseT += pd

		instances := response.SearchChildren(me.shortestPathPrefix)

		if len(instances) == 0 {
			return nil, errors.New(errors.ERR_NO_INSTANCE, "")
		}

		me.Logger.Debug().Msgf("fetched %d instance elements", len(instances))

		if me.Params.GetChildContentS("only_cluster_instance") == "true" {
			if instance := me.Matrix.GetInstance("cluster"); instance != nil {
				fetch(instance, instances[0], make([]string, 0))
			} else {
				me.Logger.Error().Stack().Err(nil).Msg("cluster instance not found in cache")
			}
			break
		}

		for _, instanceElem := range instances {
			//c.logger.Printf(c.Prefix, "Handling instance element <%v> [%s]", &instance, instance.GetName())
			keys, found := instanceElem.SearchContent(me.shortestPathPrefix, me.instanceKeyPaths)
			//logger.Debug(me.Prefix, "Fetched instance keys: %s", strings.Join(keys, "."))

			if !found {
				//logger.Debug(me.Prefix, "Skipping instance: no keys fetched")
				continue
			}

			instance := me.Matrix.GetInstance(strings.Join(keys, "."))

			if instance == nil {
				me.Logger.Error().Stack().Err(nil).Msgf("skipped instance [%s]: not found in cache", strings.Join(keys, "."))
				continue
			}
			fetch(instance, instanceElem, make([]string, 0))
		}
	}

	// update metadata
	me.Metadata.LazySetValueInt64("api_time", "data", apiT.Microseconds())
	me.Metadata.LazySetValueInt64("parse_time", "data", parseT.Microseconds())
	me.Metadata.LazySetValueUint64("count", "data", count)
	me.AddCollectCount(count)

	return me.Matrix, nil
}<|MERGE_RESOLUTION|>--- conflicted
+++ resolved
@@ -137,11 +137,7 @@
 		}
 	}
 
-<<<<<<< HEAD
-	logger.Debug(me.Prefix, "initialized cache with %d metrics and %d labels", len(me.Matrix.GetMetrics()), len(me.instanceLabelPaths))
-=======
 	me.Logger.Debug().Msgf("initialized cache with %d metrics and %d labels", len(me.Matrix.GetInstances()), len(me.instanceLabelPaths))
->>>>>>> cc04d762
 
 	// unless cluster is the only instance, require instance keys
 	if len(me.instanceKeyPaths) == 0 && me.Params.GetChildContentS("only_cluster_instance") != "true" {
@@ -274,24 +270,19 @@
 	fetch = func(instance *matrix.Instance, node *node.Node, path []string) {
 
 		newpath := append(path, node.GetNameS())
-<<<<<<< HEAD
 		key := strings.Join(newpath, ".")
-		logger.Debug(me.Prefix, " > %s(%s)%s <%s%d%s> name=[%s%s%s%s] value=[%s%s%s]", color.Grey, key, color.End, color.Red, len(node.GetChildren()), color.End, color.Bold, color.Cyan, node.GetNameS(), color.End, color.Yellow, node.GetContentS(), color.End)
-=======
 		me.Logger.Debug().Msgf(" > %s(%s)%s <%s%d%s> name=[%s%s%s%s] value=[%s%s%s]", color.Grey, newpath, color.End, color.Red, len(node.GetChildren()), color.End, color.Bold, color.Cyan, node.GetNameS(), color.End, color.Yellow, node.GetContentS(), color.End)
->>>>>>> cc04d762
-
 		if value := node.GetContentS(); value != "" {
 			if label, has := me.instanceLabelPaths[key]; has {
 				instance.SetLabel(label, value)
-				logger.Trace(me.Prefix, "%slabel (%s) [%s] set value (%s)%s", color.Yellow, key, label, value, color.End)
+				me.Logger.Debug().Msgf(" > %slabel (%s) [%s] set value (%s)%s", color.Yellow, key, label, value, color.End)
 				count += 1
 			} else if metric := me.Matrix.GetMetric(key); metric != nil {
 				if err := metric.SetValueString(instance, value); err != nil {
-					logger.Error(me.Prefix, "%smetric (%s) set value (%s): %v%s", color.Red, key, value, err, color.End)
+					me.Logger.Error().Msgf("%smetric (%s) set value (%s): %v%s", color.Red, key, value, err, color.End)
 					skipped += 1
 				} else {
-					logger.Trace(me.Prefix, "%smetric (%s) set value (%s)%s", color.Green, key, value, color.End)
+					me.Logger.Debug().Msgf(" > %smetric (%s) set value (%s)%s", color.Green, key, value, color.End)
 					count += 1
 				}
 			} else {
